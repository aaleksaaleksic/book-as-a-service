package me.remontada.readify.service;

import me.remontada.readify.model.User;
import me.remontada.readify.model.Permission;
import me.remontada.readify.repository.UserRepository;
import org.springframework.beans.factory.annotation.Autowired;
import org.springframework.security.crypto.password.PasswordEncoder;
import org.springframework.stereotype.Service;

import java.time.LocalDateTime;
import java.util.List;
import java.util.Optional;
import java.util.Set;
import java.util.UUID;

@Service
public class UserServiceImpl implements UserService {

    private final UserRepository userRepository;
    private final PasswordEncoder passwordEncoder;

    @Autowired
    public UserServiceImpl(UserRepository userRepository, PasswordEncoder passwordEncoder) {
        this.userRepository = userRepository;
        this.passwordEncoder = passwordEncoder;
    }

    @Override
    public Optional<User> findByEmail(String email) {
        return userRepository.findByEmail(email);
    }

    @Override
    public List<User> findAll() {
        return userRepository.findAll();
    }

    @Override
    public User save(User user) {
        return userRepository.save(user);
    }

    @Override
    public Optional<User> findById(Long id) {
        return userRepository.findById(id);
    }

    @Override
    public void deleteById(Long id) {
        userRepository.deleteById(id);
    }

    @Override
    public boolean existsByEmail(String email) {
        return userRepository.existsByEmail(email);
    }

    @Override
    public User createUser(String firstName, String lastName, String email, String password) {
        if (existsByEmail(email)) {
            throw new RuntimeException("User with email " + email + " already exists");
        }

        User user = new User();
        user.setFirstName(firstName);
        user.setLastName(lastName);
        user.setEmail(email);
        user.setPassword(passwordEncoder.encode(password));

        user.setPermissions(Set.of(
                Permission.CAN_READ_BOOKS,
                Permission.CAN_SUBSCRIBE,
                Permission.CAN_VIEW_SUBSCRIPTION
        ));

        user.setEmailVerificationToken(UUID.randomUUID().toString());
        user.setVerificationTokenExpiry(LocalDateTime.now().plusHours(24));

        return save(user);
    }

    @Override
    public User verifyEmail(String token) {
        Optional<User> userOpt = userRepository.findByEmailVerificationToken(token);

        if (userOpt.isEmpty()) {
            throw new RuntimeException("Invalid verification token");
        }

        User user = userOpt.get();

        if (user.getVerificationTokenExpiry().isBefore(LocalDateTime.now())) {
            throw new RuntimeException("Verification token has expired");
        }

        user.setEmailVerified(true);
        user.setEmailVerificationToken(null);
        //user.setVerificationTokenExpiry(null);

        return save(user);
    }

    @Override
    public void sendEmailVerification(String email) {
        // TODO: Implement email sending logic
        System.out.println("Sending email verification to: " + email);
    }

    @Override
    public User createUser(String firstName, String lastName, String email, String phoneNumber, String password) {
        if (existsByEmail(email)) {
            throw new RuntimeException("User with email " + email + " already exists");
        }

        if (existsByPhoneNumber(phoneNumber)) {
            throw new RuntimeException("User with phone number " + phoneNumber + " already exists");
        }

        User user = new User();
        user.setFirstName(firstName);
        user.setLastName(lastName);
        user.setEmail(email);
        user.setPhoneNumber(phoneNumber);
        user.setPassword(passwordEncoder.encode(password));

        // Generate verification tokens
        user.setEmailVerificationToken(UUID.randomUUID().toString());
        user.setPhoneVerificationCode(generateSixDigitCode());
        user.setVerificationTokenExpiry(LocalDateTime.now().plusHours(24));

        user.setPermissions(Set.of(
                Permission.CAN_READ_BOOKS,
                Permission.CAN_SUBSCRIBE,
                Permission.CAN_VIEW_SUBSCRIPTION
        ));

        return save(user);
    }

    @Override
    public boolean existsByPhoneNumber(String phoneNumber) {
        return userRepository.findByPhoneNumber(phoneNumber).isPresent();
    }

    @Override
    public User verifyPhone(String phoneNumber, String verificationCode) {
<<<<<<< HEAD
        String trimmedPhone = Optional.ofNullable(phoneNumber)
                .map(String::trim)
                .orElse("");

        String sanitizedPhone = trimmedPhone.replaceAll("\\s+", "");

        Optional<User> userOpt = Optional.empty();

        if (!trimmedPhone.isEmpty()) {
            userOpt = userRepository.findByPhoneNumber(trimmedPhone);
        }

        if (userOpt.isEmpty() && !sanitizedPhone.isEmpty()) {
            userOpt = userRepository.findByPhoneNumber(sanitizedPhone);
        }

        if (userOpt.isEmpty() && !sanitizedPhone.isEmpty()) {
            userOpt = userRepository.findByPhoneNumberSanitized(sanitizedPhone);
        }
=======
        String sanitizedPhone = phoneNumber != null ? phoneNumber.replaceAll("\\s+", "") : null;

        Optional<User> userOpt = userRepository.findByPhoneNumber(phoneNumber)
                .or(() -> sanitizedPhone == null || sanitizedPhone.equals(phoneNumber)
                        ? Optional.empty()
                        : userRepository.findByPhoneNumber(sanitizedPhone));
>>>>>>> 7fd5c68c

        if (userOpt.isEmpty()) {
            throw new RuntimeException("User not found");
        }

        User user = userOpt.get();

        if (!verificationCode.equals(user.getPhoneVerificationCode())) {
            throw new RuntimeException("Invalid verification code");
        }

        if (user.getVerificationTokenExpiry() != null &&
                user.getVerificationTokenExpiry().isBefore(LocalDateTime.now())) {
            throw new RuntimeException("Verification code has expired");
        }

        user.setPhoneVerified(true);
        user.setPhoneVerificationCode(null);
        user.setVerificationTokenExpiry(null);

        return save(user);
    }

    @Override
    public void sendPhoneVerification(String phoneNumber) {
        // TODO: Implement SMS sending logic (Twilio)
        System.out.println("Sending SMS verification to: " + phoneNumber);
    }

    private String generateSixDigitCode() {
        return String.valueOf((int) (Math.random() * 900000) + 100000);
    }
}<|MERGE_RESOLUTION|>--- conflicted
+++ resolved
@@ -144,7 +144,6 @@
 
     @Override
     public User verifyPhone(String phoneNumber, String verificationCode) {
-<<<<<<< HEAD
         String trimmedPhone = Optional.ofNullable(phoneNumber)
                 .map(String::trim)
                 .orElse("");
@@ -164,14 +163,7 @@
         if (userOpt.isEmpty() && !sanitizedPhone.isEmpty()) {
             userOpt = userRepository.findByPhoneNumberSanitized(sanitizedPhone);
         }
-=======
-        String sanitizedPhone = phoneNumber != null ? phoneNumber.replaceAll("\\s+", "") : null;
 
-        Optional<User> userOpt = userRepository.findByPhoneNumber(phoneNumber)
-                .or(() -> sanitizedPhone == null || sanitizedPhone.equals(phoneNumber)
-                        ? Optional.empty()
-                        : userRepository.findByPhoneNumber(sanitizedPhone));
->>>>>>> 7fd5c68c
 
         if (userOpt.isEmpty()) {
             throw new RuntimeException("User not found");
