import { NextRequest, NextResponse } from 'next/server';
import { cookies } from 'next/headers';
import { API_CONFIG, AUTH_CONFIG } from '@/utils/constants';
import type { BookReadAccessResponse, SecureStreamDescriptor } from '@/types/reader';

const descriptorCache = new Map<string, CacheEntry>();

const CACHE_TTL_BUFFER_MS = 5_000;
const MAX_CACHE_ENTRIES = 100;

interface CacheEntry {
    descriptor: SecureStreamDescriptor;
    expiresAt?: number;
    lastAccess: number;
}

class ProxyError extends Error {
    status: number;

    constructor(message: string, status: number) {
        super(message);
        this.status = status;
    }
}

const normalizeStreamUrl = (url: string): string => {
    if (url.startsWith('http://') || url.startsWith('https://')) {
        return url;
    }
    return new URL(url, API_CONFIG.BASE_URL).toString();
};

const getCacheKey = (bookId: number, token: string) => `${bookId}:${token}`;

const parseExpiration = (descriptor: SecureStreamDescriptor): number | undefined => {
    if (!descriptor.expiresAt) {
        return undefined;
    }

    const expiresAt = Date.parse(descriptor.expiresAt);
    if (Number.isNaN(expiresAt)) {
        return undefined;
    }

    return expiresAt;
};

const isEntryValid = (entry?: CacheEntry | null) => {
    if (!entry) {
        return false;
    }

    if (!entry.expiresAt) {
        return true;
    }

    return entry.expiresAt - CACHE_TTL_BUFFER_MS > Date.now();
};

const pruneCache = () => {
    if (descriptorCache.size <= MAX_CACHE_ENTRIES) {
        return;
    }

    const entries = Array.from(descriptorCache.entries()).sort((a, b) => a[1].lastAccess - b[1].lastAccess);
    const excess = descriptorCache.size - MAX_CACHE_ENTRIES;
    for (let i = 0; i < excess; i += 1) {
        const [key] = entries[i] ?? [];
        if (key) {
            descriptorCache.delete(key);
        }
    }
};

const setCacheEntry = (key: string, descriptor: SecureStreamDescriptor) => {
    pruneCache();
    descriptorCache.set(key, {
        descriptor,
        expiresAt: parseExpiration(descriptor),
        lastAccess: Date.now(),
    });
};

const getCachedDescriptor = (key: string): SecureStreamDescriptor | null => {
    const entry = descriptorCache.get(key);
    if (!entry) {
        return null;
    }
    if (!isEntryValid(entry)) {
        descriptorCache.delete(key);
        return null;
    }
    entry.lastAccess = Date.now();
    return entry.descriptor;
};

const fetchStreamDescriptor = async (bookId: number, token: string): Promise<SecureStreamDescriptor> => {
    const response = await fetch(
        `${API_CONFIG.BASE_URL}${API_CONFIG.ENDPOINTS.BOOKS}/${bookId}/read`,
        {
            method: 'GET',
            headers: {
                Authorization: `Bearer ${token}`,
                Accept: 'application/json',
            },
            cache: 'no-store',
        }
    );

    if (response.status === 401) {
        throw new ProxyError('Unauthorized', 401);
    }

    if (!response.ok) {
        throw new ProxyError('Failed to create streaming session', response.status || 500);
    }

    const payload = (await response.json()) as BookReadAccessResponse;

    if (!payload.canAccess) {
        throw new ProxyError('Access to requested book is not allowed', 403);
    }

    if (!payload.stream || typeof payload.stream !== 'object' || 'error' in payload.stream) {
        throw new ProxyError('Streaming session is not available', 404);
    }

    return payload.stream as SecureStreamDescriptor;
};

const getDescriptor = async (
    bookId: number,
    token: string,
    forceRefresh = false
): Promise<SecureStreamDescriptor> => {
    const cacheKey = getCacheKey(bookId, token);

    if (!forceRefresh) {
        const cached = getCachedDescriptor(cacheKey);
        if (cached) {
            return cached;
        }
    }

    const descriptor = await fetchStreamDescriptor(bookId, token);
    setCacheEntry(cacheKey, descriptor);
    return descriptor;
};

const createBackendHeaders = (
    descriptor: SecureStreamDescriptor,
    request: NextRequest,
    token: string
): Headers => {
    const headers = new Headers();
    headers.set('Accept', 'application/pdf');

    const forbidden = new Set(['host', 'connection', 'content-length']);

    if (descriptor.headers) {
        Object.entries(descriptor.headers).forEach(([key, value]) => {
            if (typeof value !== 'string') {
                return;
            }
            const lowerKey = key.toLowerCase();
            if (forbidden.has(lowerKey)) {
                return;
            }
            headers.set(key, value);
        });
    }

    if (!headers.has('Authorization')) {
        headers.set('Authorization', `Bearer ${token}`);
    }

    const range = request.headers.get('range');
    if (range) {
        headers.set('Range', range);
    }

    const ifRange = request.headers.get('if-range');
    if (ifRange) {
        headers.set('If-Range', ifRange);
    }

    const referer = request.headers.get('referer');
    if (referer) {
        headers.set('Referer', referer);
    }

    return headers;
};

const forwardResponse = async (response: Response, method: 'GET' | 'HEAD') => {
    const headers = new Headers();
    const allowedHeaders = new Set([
        'content-type',
        'content-length',
        'content-range',
        'accept-ranges',
        'content-disposition',
        'cache-control',
        'last-modified',
        'etag',
        'content-encoding',
        'x-readify-session',
        'x-readify-watermark',
        'x-readify-issued-at',
    ]);

    response.headers.forEach((value, key) => {
        if (allowedHeaders.has(key.toLowerCase())) {
            headers.set(key, value);
        }
    });

    headers.set('Cache-Control', 'no-store');

    if (method === 'HEAD') {
        return new NextResponse(null, {
            status: response.status,
            headers,
        });
    }

    return new NextResponse(response.body, {
        status: response.status,
        headers,
    });
};

const proxyPdfRequest = async (
    request: NextRequest,
    bookId: number,
    method: 'GET' | 'HEAD'
): Promise<NextResponse> => {
<<<<<<< HEAD
    let token = request.cookies.get(AUTH_CONFIG.TOKEN_KEY)?.value;

    if (!token) {
        const cookieStore = await cookies();
        token = cookieStore.get(AUTH_CONFIG.TOKEN_KEY)?.value;
    }
=======
    const cookieStore = await cookies();
    let token = cookieStore.get(AUTH_CONFIG.TOKEN_KEY)?.value;
>>>>>>> 6741d8b1

    if (!token) {
        const authorization = request.headers.get('authorization');
        if (authorization?.toLowerCase().startsWith('bearer ')) {
            token = authorization.slice(7).trim();
        }
    }

    if (!token) {
        throw new ProxyError('Authentication required', 401);
    }

    let descriptor = await getDescriptor(bookId, token);

    const proxyFetch = async (targetDescriptor: SecureStreamDescriptor) => {
        const headers = createBackendHeaders(targetDescriptor, request, token);
        const backendResponse = await fetch(normalizeStreamUrl(targetDescriptor.url), {
            method,
            headers,
            cache: 'no-store',
            redirect: 'manual',
            signal: request.signal,
        });
        return backendResponse;
    };

    let backendResponse = await proxyFetch(descriptor);

    if (backendResponse.status === 401 || backendResponse.status === 403) {
        descriptor = await getDescriptor(bookId, token, true);
        backendResponse = await proxyFetch(descriptor);
    }

    if (backendResponse.status === 401 || backendResponse.status === 403) {
        throw new ProxyError('Streaming session unauthorized', backendResponse.status);
    }

    return forwardResponse(backendResponse, method);
};

const handleRequest = async (
    request: NextRequest,
    params: { bookId: string },
    method: 'GET' | 'HEAD'
): Promise<NextResponse> => {
    const bookId = Number(params.bookId);

    if (!Number.isFinite(bookId) || bookId <= 0) {
        return NextResponse.json(
            { error: 'Invalid book identifier.' },
            { status: 400 }
        );
    }

    try {
        return await proxyPdfRequest(request, bookId, method);
    } catch (error) {
        if (error instanceof ProxyError) {
            return NextResponse.json({ error: error.message }, { status: error.status });
        }
        console.error('Failed to proxy PDF request', error);
        return NextResponse.json(
            { error: 'Unexpected error while streaming the requested document.' },
            { status: 500 }
        );
    }
};

export const dynamic = 'force-dynamic';
export const runtime = 'nodejs';

export async function GET(
    request: NextRequest,
    context: { params: Promise<{ bookId: string }> }
) {
    const params = await context.params;
    return handleRequest(request, params, 'GET');
}

export async function HEAD(
    request: NextRequest,
    context: { params: Promise<{ bookId: string }> }
) {
    const params = await context.params;
    return handleRequest(request, params, 'HEAD');
}<|MERGE_RESOLUTION|>--- conflicted
+++ resolved
@@ -235,17 +235,13 @@
     bookId: number,
     method: 'GET' | 'HEAD'
 ): Promise<NextResponse> => {
-<<<<<<< HEAD
     let token = request.cookies.get(AUTH_CONFIG.TOKEN_KEY)?.value;
 
     if (!token) {
         const cookieStore = await cookies();
         token = cookieStore.get(AUTH_CONFIG.TOKEN_KEY)?.value;
     }
-=======
-    const cookieStore = await cookies();
-    let token = cookieStore.get(AUTH_CONFIG.TOKEN_KEY)?.value;
->>>>>>> 6741d8b1
+
 
     if (!token) {
         const authorization = request.headers.get('authorization');
